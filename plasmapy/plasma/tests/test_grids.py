--- conflicted
+++ resolved
@@ -338,20 +338,11 @@
 
 
 if __name__ == "__main__":
-<<<<<<< HEAD
     test_AbstractGrid()
     test_CartesianGrid()
     test_grid_methods()
     test_interpolate_indices()
     test_nearest_neighbor_interpolator()
     test_volume_averaged_interpolator()
-=======
-    # test_AbstractGrid()
-    test_CartesianGrid()
-    # test_grid_methods()
-    # test_interpolate_indices()
-    # test_nearest_neighbor_interpolator()
-    # test_volume_averaged_interpolator()
->>>>>>> a0a7fb71
     test_NonUniformCartesianGrid()
     pass