--- conflicted
+++ resolved
@@ -1003,7 +1003,6 @@
     return isotopes_list
 
 
-<<<<<<< HEAD
 def _is_neutron(argument: Any, mass_numb: int = None) -> bool:
     r"""Returns True if the argument corresponds to a neutron, and
     False otherwise."""
@@ -1153,7 +1152,8 @@
             arg = arg[:dash_position]
 
             return arg.lower() == 'helium' or arg == 'He'
-=======
+
+
 def periodic_table_period(argument: Union[str, int]) -> int:
     r"""Returns the periodic table period.
 
@@ -1361,5 +1361,4 @@
                         "number.")
     symbol = atomic_symbol(argument)
     category = _Elements[symbol]["category"]
-    return category
->>>>>>> cb013ffd
+    return category