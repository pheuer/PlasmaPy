"""
Tests for proton radiography functions
"""

import astropy.constants as const
import astropy.units as u
import numpy as np
import pytest
import warnings

from scipy.special import erf

from plasmapy.diagnostics import proton_radiography as prad
from plasmapy.plasma.grids import CartesianGrid


def _test_grid(name, L=1 * u.mm, num=100, B0=10 * u.T):
    r"""
    Generates grids representing some common physical scenarios for testing
    and illustration. Valid example names are:
    * axially_magnetized_cylinder : A cylinder of radius L/4 magnetized in the
        Z-direction (like a solenoid, but without the fringe fields).
    * electrostatic_discontinuity : A discontinuity in the electric field at z=0
        with a radial gaussian profile in the xy plane.
    * electrostatic_gaussian_sphere : An electric field created by a sphere
        of potential of radius L/2 with a radial Gaussian distribution.
    Parameters
    ----------
    name : str
        Name of example to load (from list above)
    L : `~u.Quantity` (or array of three of the same)
        Length scale (or scales). -L and L are passed to the grid constructor
        as start and stop respectively. The default is 1 cm.
    num : int or list of three ints
        The number of points in each direction (or list of one for each dimension).
        Passed to the grid cosntructor as the num argument. The default is 100.
    Returns
    -------
    grid : CartesianGrid
        A CartesianGrid object containing quantity arrays representing
        the chosen example.
    """

    grid = CartesianGrid(-L, L, num=num)

    # If an array was provided to the constructor, reduce to a single
    # length scale now.
    if L.size > 1:
        L = np.max(L)

    if name == "empty":
        pass

    elif name == "constant_bz":
        Bz = np.ones(grid.shape) * B0
        grid.add_quantities(B_z=Bz)

    elif name == "constant_ex":
        Ex = np.ones(grid.shape) * 5e8 * u.V / u.m
        grid.add_quantities(E_x=Ex)

    elif name == "axially_magnetized_cylinder":
        a = L / 4
        radius = np.linalg.norm(grid.grid[..., 0:2] * grid.unit, axis=3)
        Bz = np.where(radius < a, 100 * u.T, 0 * u.T)
        grid.add_quantities(B_z=Bz)

    elif name == "electrostatic_discontinuity":
        a = L / 2
        delta = a / 120

        radius = np.linalg.norm(grid.grid[..., 0:2] * grid.unit, axis=3)
        z = grid.grids[2]

        potential = (1 - erf(z / delta)) * np.exp(-((radius / a) ** 2)) * u.V

        Ex, Ey, Ez = np.gradient(potential, grid.dax0, grid.dax1, grid.dax2)

        grid.add_quantities(E_x=Ex, E_y=Ey, E_z=Ez, phi=potential)

    elif name == "electrostatic_gaussian_sphere":
        a = L / 3
        b = L / 2
        radius = np.linalg.norm(grid.grid, axis=3)
        arg = (radius / a).to(u.dimensionless_unscaled)
        potential = 5e4 * np.exp(-(arg ** 2)) * u.V

        Ex, Ey, Ez = np.gradient(potential, grid.dax0, grid.dax1, grid.dax2)

        Ex = -np.where(radius < b, Ex, 0)
        Ey = -np.where(radius < b, Ey, 0)
        Ez = -np.where(radius < b, Ez, 0)

        grid.add_quantities(E_x=Ex, E_y=Ey, E_z=Ez, phi=potential)

    else:
        raise ValueError(
            "No example corresponding to the provided name " f"({name}) exists."
        )

    # If any of the following quantities are missing, add them as empty arrays
    req_quantities = ["E_x", "E_y", "E_z", "B_x", "B_y", "B_z"]

    for q in req_quantities:
        if q not in list(grid.ds.data_vars):
            unit = grid.recognized_quantities[q].unit
            arg = {q: np.zeros(grid.shape) * unit}
            grid.add_quantities(**arg)

    return grid


def run_1D_example(name):
    """
    Run a simulation through an example with parameters optimized to
    sum up to a lineout along x. The goal is to run a realtively fast
    sim with a quasi-1D field grid that can then be summed to get good
    enough statistics to use as a test.
    """
    grid = _test_grid(name, L=1 * u.mm, num=50)

    # Cartesian
    source = (0 * u.mm, -10 * u.mm, 0 * u.mm)
    detector = (0 * u.mm, 200 * u.mm, 0 * u.mm)

    # Expect warnings because these fields aren't well-behaved at the edges
    with pytest.warns(
        RuntimeWarning, match="Fields should go to zero at edges of grid to avoid "
    ):
        sim = prad.SyntheticProtonRadiograph(grid, source, detector, verbose=False)
    sim.create_particles(1e4, 3 * u.MeV, max_theta=0.1 * u.deg)
    sim.run()

    size = np.array([[-1, 1], [-1, 1]]) * 10 * u.cm
    bins = [200, 60]
    hax, vax, values = sim.synthetic_radiograph(size=size, bins=bins)

    values = np.mean(values[:, 20:40], axis=1)

    return hax, values


def run_mesh_example(
    location=np.array([0, -2, 0]) * u.mm,
    extent=(2 * u.mm, 1.5 * u.mm),
    nwires=9,
    wire_diameter=20 * u.um,
    mesh_hdir=None,
    mesh_vdir=None,
    nparticles=1e4,
    problem="electrostatic_gaussian_sphere",
):
    """
    Takes all of the add_wire_mesh parameters and runs a standard example problem
    simulation using them.

    Returns the sim object for use in additional tests
    """

    grid = _test_grid(problem, num=100)
    source = (0 * u.mm, -10 * u.mm, 0 * u.mm)
    detector = (0 * u.mm, 200 * u.mm, 0 * u.mm)

    sim = prad.SyntheticProtonRadiograph(grid, source, detector, verbose=False)
    sim.create_particles(nparticles, 3 * u.MeV, max_theta=10 * u.deg)

    sim.add_wire_mesh(
        location,
        extent,
        nwires,
        wire_diameter,
        mesh_hdir=mesh_hdir,
        mesh_vdir=mesh_vdir,
    )

    sim.run(field_weighting="nearest neighbor")

    return sim


def test_1D_deflections():
    # Check B-deflection
    hax, lineout = run_1D_example("constant_bz")
    loc = hax[np.argmax(lineout)]
    assert np.isclose(loc.si.value, 0.0165, 0.005)

    # Check E-deflection
    hax, lineout = run_1D_example("constant_ex")
    loc = hax[np.argmax(lineout)]
    assert np.isclose(loc.si.value, 0.0335, 0.005)


def test_coordinate_systems():
    """
    Check that specifying the same point in different coordinate systems
    ends up with identical source and detector vectors.
    """

    grid = _test_grid("empty")

    # Cartesian
    source = (-7.07 * u.mm, -7.07 * u.mm, 0 * u.mm)
    detector = (70.07 * u.mm, 70.07 * u.mm, 0 * u.mm)
    sim1 = prad.SyntheticProtonRadiograph(grid, source, detector, verbose=True)

    # Cylindrical
    source = (-1 * u.cm, 45 * u.deg, 0 * u.mm)
    detector = (10 * u.cm, 45 * u.deg, 0 * u.mm)
    sim2 = prad.SyntheticProtonRadiograph(grid, source, detector, verbose=False)

    # In spherical
    source = (-0.01 * u.m, 90 * u.deg, 45 * u.deg)
    detector = (0.1 * u.m, 90 * u.deg, 45 * u.deg)
    sim3 = prad.SyntheticProtonRadiograph(grid, source, detector, verbose=False)

    assert np.allclose(sim1.source, sim2.source, atol=1e-2)
    assert np.allclose(sim2.source, sim3.source, atol=1e-2)
    assert np.allclose(sim1.detector, sim2.detector, atol=1e-2)
    assert np.allclose(sim2.detector, sim3.detector, atol=1e-2)


def test_input_validation():
    """
    Intentionally raise a number of errors.
    """

    # ************************************************************************
    # During initialization
    # ************************************************************************

    grid = _test_grid("electrostatic_gaussian_sphere")
    source = (-10 * u.mm, 90 * u.deg, 45 * u.deg)
    detector = (100 * u.mm, 90 * u.deg, 45 * u.deg)

    # Check that an error is raised when an input grid has a nan or infty value
    # First check NaN
    Ex = grid["E_x"]
    Ex[0, 0, 0] = np.nan * u.V / u.m
    grid.add_quantities(E_x=Ex)
    with pytest.raises(ValueError):
        sim = prad.SyntheticProtonRadiograph(grid, source, detector, verbose=False)
    Ex[0, 0, 0] = 0 * u.V / u.m

    Ex[0, 0, 0] = np.inf * u.V / u.m  # Reset element for the rest of the tests
    grid.add_quantities(E_x=Ex)
    with pytest.raises(ValueError):
        sim = prad.SyntheticProtonRadiograph(grid, source, detector, verbose=False)
    Ex[0, 0, 0] = 0 * u.V / u.m

    # Check what happens if a value is large realtive to the rest of the array
    Ex[0, 0, 0] = 0.5 * np.max(Ex)
    grid.add_quantities(E_x=Ex)
    # with pytest.raises(ValueError):
    with pytest.warns(RuntimeWarning):
        sim = prad.SyntheticProtonRadiograph(grid, source, detector, verbose=False)
    Ex[0, 0, 0] = 0 * u.V / u.m

    # Raise error when source-to-detector vector doesn't pass through the
    # field grid
    source_bad = (10 * u.mm, -10 * u.mm, 0 * u.mm)
    detector_bad = (10 * u.mm, 100 * u.mm, 0 * u.mm)
    with pytest.raises(ValueError):
        sim = prad.SyntheticProtonRadiograph(
            grid, source_bad, detector_bad, verbose=False
        )

    # Test raises warning when one (or more) of the required fields is missing
    grid_bad = CartesianGrid(-1 * u.mm, 1 * u.mm, num=50)
    with pytest.warns(RuntimeWarning, match="is not specified for the provided grid."):
        sim = prad.SyntheticProtonRadiograph(grid_bad, source, detector, verbose=True)

    # ************************************************************************
    # During create_particles
    # ************************************************************************
    sim = prad.SyntheticProtonRadiograph(grid, source, detector, verbose=False)
    sim.create_particles(1e3, 15 * u.MeV, max_theta=0.99 * np.pi / 2 * u.rad)

    # ************************************************************************
    # During runtime
    # ************************************************************************

    sim = prad.SyntheticProtonRadiograph(grid, source, detector, verbose=False)
    sim.create_particles(1e3, 15 * u.MeV)

    # Test an invalid field weighting keyword
    with pytest.raises(ValueError):
        sim.run(field_weighting="not a valid field weighting")

    # ************************************************************************
    # During runtime
    # ************************************************************************
    # SYNTHETIC RADIOGRAPH ERRORS
    sim.run()

    # Choose a very small synthetic radiograph size that misses most of the
    # particles
    with pytest.warns(
        RuntimeWarning, match="of the particles are shown on this synthetic radiograph."
    ):
        size = np.array([[-1, 1], [-1, 1]]) * 1 * u.mm
        hax, vax, values = sim.synthetic_radiograph(size=size)


def test_init():
    grid = _test_grid("electrostatic_gaussian_sphere", num=50)

    # Cartesian
    source = (0 * u.mm, -10 * u.mm, 0 * u.mm)
    detector = (0 * u.mm, 200 * u.mm, 0 * u.mm)

    sim = prad.SyntheticProtonRadiograph(grid, source, detector, verbose=False)

    # Test manually setting hdir and vdir
    hdir = np.array([1, 0, 1])
    sim = prad.SyntheticProtonRadiograph(
        grid, source, detector, verbose=False, detector_hdir=hdir
    )

    # Test special case hdir == [0,0,1]
    source = (0 * u.mm, 0 * u.mm, -10 * u.mm)
    detector = (0 * u.mm, 0 * u.mm, 200 * u.mm)
    sim = prad.SyntheticProtonRadiograph(grid, source, detector, verbose=False)
    assert all(sim.det_hdir == np.array([1, 0, 0]))

    # Test that hdir is calculated correctly if src-det axis is anti-parallel to z
    source = (0 * u.mm, 0 * u.mm, 10 * u.mm)
    detector = (0 * u.mm, 0 * u.mm, -200 * u.mm)
    sim = prad.SyntheticProtonRadiograph(grid, source, detector, verbose=False)
    assert all(sim.det_hdir == np.array([1, 0, 0]))


def test_create_particles():
    grid = _test_grid("electrostatic_gaussian_sphere", num=50)

    # Cartesian
    source = (0 * u.mm, -10 * u.mm, 0 * u.mm)
    detector = (0 * u.mm, 200 * u.mm, 0 * u.mm)

    sim = prad.SyntheticProtonRadiograph(grid, source, detector, verbose=False)

    sim.create_particles(
        1e3, 15 * u.MeV, max_theta=0.1 * u.rad, distribution="monte-carlo"
    )

    sim.create_particles(1e3, 15 * u.MeV, max_theta=0.1 * u.rad, distribution="uniform")

    # Test specifying particle
    charge = 3 * const.e.si
    mass = const.m_e.si
    sim.create_particles(1e3, 15 * u.MeV, particle="e")


def test_load_particles():

    grid = _test_grid("electrostatic_gaussian_sphere", num=50)

    # Cartesian
    source = (0 * u.mm, -10 * u.mm, 0 * u.mm)
    detector = (0 * u.mm, 200 * u.mm, 0 * u.mm)

    sim = prad.SyntheticProtonRadiograph(grid, source, detector, verbose=False)
    sim.create_particles(1e3, 15 * u.MeV, max_theta=0.1 * u.rad, distribution="uniform")

    # Test adding unequal numbers of particles
    x = np.zeros([100, 3]) * u.m
    v = np.ones([150, 3]) * u.m / u.s
    with pytest.raises(ValueError):
        sim.load_particles(x, v)

    # Test creating particles with explict keywords
    x = sim.x * u.m
    v = sim.v * u.m / u.s

    # Try setting particles going the wrong direction
    with pytest.warns(RuntimeWarning):
        sim.load_particles(x, -v)

    # Try specifying a larger ion (not a proton or electron)
    sim.load_particles(x, v, particle="C-12 +3")

    # Run the tracker to make sure everything works
    sim.run(field_weighting="nearest neighbor")


def test_run_options():
    grid = _test_grid("electrostatic_gaussian_sphere", num=50)

    # Cartesian
    source = (0 * u.mm, -10 * u.mm, 0 * u.mm)
    detector = (0 * u.mm, 200 * u.mm, 0 * u.mm)
    sim = prad.SyntheticProtonRadiograph(grid, source, detector, verbose=True)

    # Test that trying to call run() without creating particles
    # raises an exception
    with pytest.raises(ValueError):
        sim.run()

    sim.create_particles(1e4, 3 * u.MeV, max_theta=10 * u.deg)

    # Try running with nearest neighbor interpolator
    # Test manually setting a timestep
    sim.run(field_weighting="nearest neighbor", dt=1e-12 * u.s)

    # Test max_deflections
    sim.max_deflection

    # Test way too big of a max_theta
    sim.create_particles(1e4, 3 * u.MeV, max_theta=89 * u.deg)
    with pytest.warns(RuntimeWarning, match="of " "particles entered the field grid"):
        sim.run(field_weighting="nearest neighbor", dt=1e-12 * u.s)

    # Test extreme deflections -> warns user
    # This requires instatiating a whole new example field with a really
    # big B-field
    grid = _test_grid("constant_bz", num=50, B0=250 * u.T)
    source = (0 * u.mm, -10 * u.mm, 0 * u.mm)
    detector = (0 * u.mm, 200 * u.mm, 0 * u.mm)

    # Expectwarnings because these fields aren't well-behaved at the edges
    with pytest.warns(
        RuntimeWarning, match="Fields should go to zero at edges of grid to avoid "
    ):
        sim = prad.SyntheticProtonRadiograph(grid, source, detector, verbose=False)
    sim.create_particles(1e4, 3 * u.MeV, max_theta=0.1 * u.deg)
    with pytest.warns(
        RuntimeWarning,
        match="particles have been " "deflected away from the detector plane",
    ):
        sim.run(field_weighting="nearest neighbor", dt=1e-12 * u.s)
    # Calc max deflection: should be between 0 and pi/2
    # Note: that's only true because max_theta is very small
    # More generally, max_deflection can be a bit bigger than pi/2 for
    # particles that begin at an angle then deflect all the way around.
    assert 0 < sim.max_deflection.to(u.rad).value < np.pi / 2


def test_synthetic_radiograph():

    # CREATE A RADIOGRAPH OBJECT
    grid = _test_grid("electrostatic_gaussian_sphere", num=50)
    source = (0 * u.mm, -10 * u.mm, 0 * u.mm)
    detector = (0 * u.mm, 200 * u.mm, 0 * u.mm)

    sim = prad.SyntheticProtonRadiograph(grid, source, detector, verbose=False)
    sim.create_particles(1e4, 3 * u.MeV, max_theta=10 * u.deg)
    sim.run(field_weighting="nearest neighbor")

    size = np.array([[-1, 1], [-1, 1]]) * 30 * u.cm
    bins = [200, 60]

    # Test size is None, default bins
    h, v, i = sim.synthetic_radiograph()

    # Test optical density
    h, v, i = sim.synthetic_radiograph(size=size, bins=bins, optical_density=True)


def test_add_wire_mesh():

    # ************************************************************
    # Test various input configurations
    # ************************************************************

    # Test a circular mesh
    run_mesh_example(extent=1 * u.mm)

    # Test providng hdir
    run_mesh_example(mesh_hdir=np.array([0.5, 0, 0.5]))

    # Test providing hdir and vdir
    run_mesh_example(mesh_hdir=np.array([0.5, 0, 0.5]), mesh_vdir=np.array([0, 0.1, 1]))

    # ************************************************************
    # Test invalid inputs
    # ************************************************************

    # Test invalid extent (too many elements)
    with pytest.raises(ValueError):
        run_mesh_example(extent=(1 * u.mm, 2 * u.mm, 3 * u.mm))

    # Test wire mesh completely blocks all particles (in thise case because
    # the wire diameter is absurdely large)
    with pytest.raises(ValueError):
        run_mesh_example(wire_diameter=5 * u.mm)

    # Test if wire mesh is not between the source and object
    with pytest.raises(ValueError):
        run_mesh_example(location=np.array([0, 3, 0]) * u.mm)

    # ************************************************************
    # Test that mesh is the right size in the detector plane, and that
    # the wire spacing images correctly.
    # This is actually a good overall test of the whole proton radiography
    # particle tracing algorithm.
    # ************************************************************
    loc = np.array([0, -2, 0]) * u.mm
    extent = (1 * u.mm, 1 * u.mm)
    wire_diameter = 30 * u.um
    nwires = 9
    sim = run_mesh_example(
        problem="empty",
        nparticles=1e5,
        location=loc,
        extent=extent,
        wire_diameter=wire_diameter,
        nwires=nwires,
    )

    # Calculate the width that the grid SHOULD have on the image plane
    src_to_mesh = np.linalg.norm(loc.si.value - sim.source)
    mesh_to_det = np.linalg.norm(sim.detector - loc.si.value)
    mag = 1 + mesh_to_det / src_to_mesh
    true_width = mag * extent[0].to(u.mm).value
    true_spacing = true_width / (nwires - 1)

    # Create a synthetic radiograph
    size = np.array([[-1, 1], [-1, 1]]) * 2 * u.cm
    bins = [100, 50]
    # Expect a warning because many particles are off the radiograph
    # (Chose max_theta so corners are covered)
    with pytest.warns(RuntimeWarning):
        h, v, i = sim.synthetic_radiograph(size=size, bins=bins)

    # Sum up the vertical direction
    line = np.sum(i, axis=1)

    # Determine the points that are on gridlines: where 1/line is above the
    # median by a lot
    ind = np.argwhere(1 / line > 2 * np.median(1 / line))
    hwhere = h.to(u.mm).value[ind]
    measured_width = np.max(hwhere) - np.min(hwhere)

    # Calculate the max spatial frequency (should be close to the grid spacing)
    dx = np.abs(size[0][1] - size[0][0]).to(u.mm).value / bins[0]
    fnyquist = int(bins[0] / 2)
    freqs = np.fft.fftfreq(h.size, d=dx)
    freqs = freqs[0:fnyquist]
    # Calculate the positive frequency power spectrum
    pspect = np.abs(np.fft.fft(1 / line)) ** 2
    pspect = pspect[0:fnyquist]
    pspect = np.where(np.abs(freqs) < 0.1, 0, pspect)  # Mask the low frequencies

    # Measured spacing is the inverse of the maximum spatial frequency
    measured_spacing = 1 / freqs[np.argmax(pspect)]

    # This test is somewhat tricky, so here's a matplotlib plot
    # that can be uncommented for debugging
    """
    fig, ax = plt.subplots(nrows=3, figsize=(4,15))
    ax[0].pcolormesh(h.to(u.mm).value, v.to(u.mm).value, i.T, cmap='Blues_r')
    ax[0].set_aspect('equal')
    ax[0].axvline(x=np.max(hwhere), color='red')
    ax[0].axvline(x=np.min(hwhere), color='red')

    ax[1].plot(h.to(u.mm).value, 1/line)
    ax[1].axhline(y=np.median(1/line))
    ax[1].axvline(x=np.max(hwhere), color='red')
    ax[1].axvline(x=np.min(hwhere), color='red')

    ax[2].plot(freqs, pspect)
    """

    # Verify that the edges of the mesh are imaged correctly
    assert np.isclose(measured_width, true_width, 1)

    # Verify that the spacing is correct by checking the FFT
    assert np.isclose(measured_spacing, true_spacing, 0.5)


if __name__ == "__main__":
    """
    test_coordinate_systems()
    test_input_validation()
    test_1D_deflections()
    test_init()
    test_create_particles()
    test_load_particles()
    test_run_options()
    test_synthetic_radiograph()
<<<<<<< HEAD
    test_add_wire_mesh()
=======
>>>>>>> 6a161f09
    """
    pass<|MERGE_RESOLUTION|>--- conflicted
+++ resolved
@@ -577,9 +577,6 @@
     test_load_particles()
     test_run_options()
     test_synthetic_radiograph()
-<<<<<<< HEAD
     test_add_wire_mesh()
-=======
->>>>>>> 6a161f09
     """
     pass