--- conflicted
+++ resolved
@@ -167,11 +167,7 @@
 
   build-n-publish:
     name: Packaging
-<<<<<<< HEAD
-    runs-on: ubuntu-latest
-=======
     runs-on: ubuntu-20.04
->>>>>>> 5aeb84b2
     needs:
     - initial-tests
     - comprehensive-tests
