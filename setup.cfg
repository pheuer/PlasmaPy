[metadata]
name = plasmapy
provides = plasmapy
author = PlasmaPy Community
description = Python package for plasma physics
long_description = file: README.md
long_description_content_type = text/markdown
license = BSD+Patent
license_file = LICENSE.md
url = https://www.plasmapy.org
edit_on_github = True
github_project = PlasmaPy/PlasmaPy
keywords=plasma physics, plasma, science, atomic
classifiers=
  Development Status :: 3 - Alpha
  Intended Audience :: Science/Research
  License :: OSI Approved :: BSD License
  Operating System :: OS Independent
  Programming Language :: Python :: 3
  Programming Language :: Python :: 3.7
  Programming Language :: Python :: 3.8
  Programming Language :: Python :: 3.9
  Programming Language :: Python :: Implementation :: CPython
  Topic :: Scientific/Engineering :: Physics
  Topic :: Scientific/Engineering :: Astronomy

[options]
python_requires = >=3.7
packages = find:
include_package_data = True
setup_requires = setuptools_scm
install_requires =
  astropy >= 4.0
<<<<<<< HEAD
=======
  colorama >= 0.3
  cached-property >= 1.5.2
>>>>>>> 3fe22d36
  numpy >= 1.18.1
  pandas >= 1.0.0
  scipy >= 1.2
  setuptools >= 41.2
  tqdm >= 4.56.0
  xarray >= 0.14.0

[options.extras_require]
classes =
  h5py
  matplotlib
diagnostics =
  matplotlib
tests =
  pytest >= 5.1
theory =
  mpmath
  lmfit
docs =
  numpydoc
  pillow
  pygments >= 2.4.1
  sphinx >= 2.4.4
  sphinx-automodapi >= 0.13
  sphinx-gallery
  sphinx_rtd_theme
  towncrier
  ipykernel
  nbsphinx
  sphinx-copybutton
  ipywidgets

[options.package_data]
plasmapy.particles.data = *
plasmapy.tests = coveragerc

[build_docs]
source-dir = docs
build-dir = docs/_build
all_files = 1

[tool:pytest]
minversion = 5.1
testpaths = "plasmapy" "docs"
norecursedirs = "build" "docs/_build" "examples" "auto_examples"
doctest_optionflags =
    NORMALIZE_WHITESPACE
    ELLIPSIS
    NUMBER
addopts = --doctest-modules --doctest-continue-on-failure --ignore=docs/conf.py

[pycodestyle]
# E101 - mix of tabs and spaces
# W191 - use of tabs
# W291 - trailing whitespace
# W292 - no newline at end of file
# W293 - trailing whitespace
# W391 - blank line at end of file
# E111 - 4 spaces per indentation level
# E112 - 4 spaces per indentation level
# E113 - 4 spaces per indentation level
# E901 - SyntaxError or IndentationError
# E902 - IOError
# select = E226,E241,E242,E704,W504
exclude = version.py,build
max-line-length = 88

[pydocstyle]
# D302 is unnecessary as we are using Python 3.6+. Ignoring D202 allows blank
# lines to be put on either side of code "paragraphs" at the beginning of a
# function. D205 and D400 are ignored to allow the "one-liner" to exceed one
# line, which is sometimes necessary for even concise descriptions of plasma
# physics functions and classes.
convention = numpy
add-select = D402,D413
add-ignore = D202,D205,D302,D400,D105

[flake8]
# D302 is unnecessary as we are using Python 3.6+. Ignoring D202 allows blank
# lines to be put on either side of code "paragraphs" at the beginning of a
# function. D205 and D400 are ignored to allow the "one-liner" to exceed one
# line, which is sometimes necessary for even concise descriptions of plasma
# physics functions and classes.
convention = numpy
select = D402,D413
ignore = D202,D205,D302,D400,D105,D107,F401
exclude = extern,sphinx,*parsetab.py,conftest.py,docs/conf.py,setup.py
max-line-length = 88

[coverage:run]
omit =
    ci-helpers/*
    */tests/*
    plasmapy/setup_package.py
    plasmapy/version.py

[coverage:report]
exclude_lines =
    coverage: ignore
    ImportError
    ModuleNotFoundError<|MERGE_RESOLUTION|>--- conflicted
+++ resolved
@@ -31,11 +31,8 @@
 setup_requires = setuptools_scm
 install_requires =
   astropy >= 4.0
-<<<<<<< HEAD
-=======
   colorama >= 0.3
   cached-property >= 1.5.2
->>>>>>> 3fe22d36
   numpy >= 1.18.1
   pandas >= 1.0.0
   scipy >= 1.2
