--- conflicted
+++ resolved
@@ -5,7 +5,6 @@
 - conda-forge
 
 dependencies:
-<<<<<<< HEAD
   - python=3.7
   - numpy
   - scipy
@@ -31,31 +30,4 @@
     - towncrier >= 19.2.0
     - pytest-regressions
     - notebook
-    - parfive >= 1.4.0
-=======
-- python=3.7
-- numpy
-- scipy
-- astropy
-- h5py
-- matplotlib
-- mpmath
-- pandas
-- pillow
-- pip
-- xarray
-- numba
-- pip:
-  - hypothesis
-  - docutils < 0.17
-  - numpydoc
-  - pytest
-  - lmfit
-  - pygments>=2.4.1
-  - sphinx>=3.2.0
-  - sphinx-gallery
-  - sphinx_rtd_theme
-  - towncrier >= 19.2.0
-  - pytest-regressions
-  - notebook
->>>>>>> 727513de
+    - parfive >= 1.4.0