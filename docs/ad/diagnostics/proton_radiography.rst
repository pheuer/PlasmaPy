.. _proton_radiography:

***************************
Proton radiography analysis
***************************

.. currentmodule:: plasmapy.diagnostics.proton_radiography

.. automodapi:: plasmapy.diagnostics.proton_radiography
   :no-heading:

|

.. nbgallery::
    :caption: Examples

    /notebooks/proton_radiography_particle_tracing
<<<<<<< HEAD
    /notebooks/proton_radiography_particle_tracing_custom_source
=======
    /notebooks/proton_radiography_particle_tracing_wire_mesh
>>>>>>> d9f3b197
<|MERGE_RESOLUTION|>--- conflicted
+++ resolved
@@ -15,8 +15,5 @@
     :caption: Examples
 
     /notebooks/proton_radiography_particle_tracing
-<<<<<<< HEAD
     /notebooks/proton_radiography_particle_tracing_custom_source
-=======
     /notebooks/proton_radiography_particle_tracing_wire_mesh
->>>>>>> d9f3b197
